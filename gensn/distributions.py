from abc import ABC, abstractmethod

import torch
import torch.distributions as D
from torch import nn

from .utils import invoke_with_cond, make_args, register_to_module, turn_to_tuple


# come up with a better name
# here we assume that conditioning of the joint distribution can occur
# by conditioning the prior
class Joint(nn.Module):
    def __init__(self, prior, conditional):
        super().__init__()
        self.prior = prior
        self.conditional = conditional

    @property
    def n_rvs(self):
        return self.prior.n_rvs + self.conditional.n_rvs

    def log_prob(self, *obs, cond=None):
        x, y = obs[: self.prior.n_rvs], obs[self.prior.n_rvs :]
        return self.prior(*x, cond=cond) + self.conditional(*y, cond=x)

    def factorized_log_prob(self, *obs, cond=None):
        x, y = obs[: self.prior.n_rvs], obs[self.prior.n_rvs :]
        return self.prior.factorized_log_prob(
            *x, cond=cond
        ) + self.conditional.factorized_log_prob(*y, cond=x)

    def forward(self, *obs, cond=None):
        return self.log_prob(*obs, cond=cond)

    def sample(self, sample_shape=torch.Size([]), cond=None):
        x_samples = self.prior.sample(sample_shape=sample_shape, cond=cond)
        y_samples = self.conditional.sample(cond=x_samples)
        return turn_to_tuple(x_samples) + turn_to_tuple(y_samples)

    def rsample(self, sample_shape=torch.Size([]), cond=None):
        x_samples = self.prior.rsample(sample_shape=sample_shape, cond=cond)
        y_samples = self.conditional.rsample(cond=x_samples)
        return turn_to_tuple(x_samples) + turn_to_tuple(y_samples)


class TrainableDistribution(nn.Module, ABC):
    """
    Here we are providing the proper abstract base class for the
    TrainableDistribution. However, at the moment, this is not used
    anywhere and only serving to indicate what methods must be implemented
    for any object to be considered a proper, trainable distribution.
    """

    @property
    @abstractmethod
    def n_rvs(self):
        """
        Defines the number of random variables that this distribution is
        defined over.
        """
        ...

    @abstractmethod
    def log_prob(self, *obs, cond=None):
        ...

    def forward(self, *obs, cond=None):
        return self.log_prob(*obs, cond=cond)

    @abstractmethod
    def sample(self, sample_shape=torch.Size([]), cond=None):
        ...

    @abstractmethod
    def rsample(self, sample_shape=torch.Size([]), cond=None):
        ...


class TrainableDistributionAdapter(nn.Module):
    n_rvs = 1

    def __init__(self, distribution_class, *dist_args, _parameters=None, **dist_kwargs):
        super().__init__()
        self.distribution_class = distribution_class
        self.param_counts = len(dist_args)
        self.param_keys = list(dist_kwargs.keys())

        for pos, val in enumerate(dist_args):
            # setattr(self, f'_arg{pos}', val)
            register_to_module(self, f"_arg{pos}", val)
        for key, val in dist_kwargs.items():
            register_to_module(self, key, val)

        # The alternative interface to allow for a single module to
        # flexibly output multiple parameters for the distribution
        # at the moment, the module is expected to output a dictionary
        # of parameters
        if _parameters is not None:
            self.parameter_generator = _parameters

    def distribution(self, cond=None):
        cond = turn_to_tuple(cond)

        dist_args = tuple(
            invoke_with_cond(getattr(self, f"_arg{pos}"), cond=cond)
            for pos in range(self.param_counts)
        )
        dist_kwargs = {
            k: invoke_with_cond(getattr(self, k), cond=cond) for k in self.param_keys
        }

        # TODO: consider flipping the order of this with
        # init specified parameters
        if hasattr(self, "parameter_generator"):
            dist_args, dist_kwargs = make_args(
                self.parameter_generator(*cond), *dist_args, **dist_kwargs
            )

        return self.distribution_class(*dist_args, **dist_kwargs)

    def log_prob(self, *obs, cond=None):
        return self.distribution(cond=cond).log_prob(*obs)

    def forward(self, *obs, cond=None):
        return self.log_prob(*obs, cond=cond)

    def sample(self, sample_shape=torch.Size([]), cond=None):
        return self.distribution(cond=cond).sample(sample_shape=sample_shape)

    def rsample(self, sample_shape=torch.Size([]), cond=None):
        return self.distribution(cond=cond).rsample(sample_shape=sample_shape)

    # overwrite extra_repr to include the distribution class
    # TODO: consider adding the parameters as well
    def extra_repr(self):
        repr = f"distribution_class={self.distribution_class!r}"

        if self.param_counts > 0:
            repr += ", " + ", ".join(
                f"{getattr(self, f'_arg{pos}')!r}" for pos in range(self.param_counts)
            )

        if len(self.param_keys) > 0:
            repr += ", " + ", ".join(
                f"{k}={getattr(self, k)!r}" for k in self.param_keys
            )

        if hasattr(self, "parameter_genrator"):
            repr += ", " + f"_parameters={self.parameter_generator!r}"

        return repr


class IndependentTrainableDistributionAdapter(TrainableDistributionAdapter):
    def __init__(
        self,
        distribution_class,
        *dist_args,
        _parameters=None,
        event_dims=1,
        **dist_kwargs,
    ):
        super().__init__(
            distribution_class, *dist_args, _parameters=_parameters, **dist_kwargs
        )
        self.event_dims = event_dims

    def distribution(self, cond=None):
        return D.Independent(super().distribution(cond=cond), self.event_dims)

    def factorized_distribution(self, cond=None):
        return super().distribution(cond=cond)

    def factorized_log_prob(self, *obs, cond=None):
        return self.factorized_distribution(cond=cond).log_prob(*obs)

    def extra_repr(self):
        return super().extra_repr() + f", event_dims={self.event_dims}"


class WrappedTrainableDistribution(nn.Module):
    def __init__(self, trainable_distribution=None):
        super().__init__()
        self.trainable_distribution = trainable_distribution

    @property
    def n_rvs(self):
        return self.trainable_distribution.n_rvs

    def forward(self, *obs, cond=None):
        return self.trainable_distribution(*obs, cond=cond)

    def log_prob(self, *obs, cond=None):
        return self.trainable_distribution.log_prob(*obs, cond=cond)

    def factorized_log_prob(self, *obs, cond=None):
        return self.trainable_distribution.factorized_log_prob(*obs, cond=cond)

    def sample(self, sample_shape=torch.Size([]), cond=None):
        return self.trainable_distribution.sample(sample_shape=sample_shape, cond=cond)

    def rsample(self, sample_shape=torch.Size([]), cond=None):
        return self.trainable_distribution.rsample(sample_shape=sample_shape, cond=cond)


class IndependentNormal(WrappedTrainableDistribution):
    """
    A trainable distribution that wraps a D.Independent(D.Normal) distribution
    """

    def __init__(self, loc=None, scale=None, _parameters=None, event_dims=1):
        """
        Args:
            loc : torch.Tensor or nn.Parameter or None
                The mean of the normal distribution. If None, _parameters must be provided
            scale : torch.Tensor or nn.Parameter or None
                The standard deviation of the normal distribution. If None, _parameters must be provided
            _parameters : callable or None
                A function that takes in the conditioning variable and returns a dictionary of parameters
                for the normal distribution. If None, loc and scale must be provided
            event_dims : int
                The number of dimensions to be considered as the event dimensions
        """
        super().__init__()
        if (loc is None or scale is None) and _parameters is None:
            raise ValueError(
                "If either loc or scale is unspecificed, _parameters must be provided"
            )
        kwargs = {}
        if loc is not None:
            kwargs["loc"] = loc
        if scale is not None:
            kwargs["scale"] = scale
        self.trainable_distribution = IndependentTrainableDistributionAdapter(
            D.Normal,
            event_dims=event_dims,
            **kwargs,
            _parameters=_parameters,
        )


class IndependentGamma(WrappedTrainableDistribution):
    """
    A trainable distribution that wraps a D.Independent(D.Gamma) distribution
    """

    def __init__(self, concentration=None, rate=None, _parameters=None, event_dims=1):
        """
        Args:
            concentration : torch.Tensor or nn.Parameter or None
                The concentration parameter of the gamma distribution. If None, _parameters must be provided
            rate : torch.Tensor or nn.Parameter or None
                The rate parameter of the gamma distribution. If None, _parameters must be provided
            _parameters : callable or None
                A function that takes in the conditioning variable and returns a dictionary of parameters
                for the gamma distribution. If None, concentration and rate must be provided
            event_dims : int
                The number of dimensions to be considered as the event dimensions
        """
        super().__init__()
        if (concentration is None or rate is None) and _parameters is None:
            raise ValueError(
                "If either concentration or rate is unspecificed, _parameters must be provided"
            )
        kwargs = {}
        if concentration is not None:
            kwargs["concentration"] = concentration
        if rate is not None:
            kwargs["rate"] = rate
        self.trainable_distribution = IndependentTrainableDistributionAdapter(
            D.Gamma,
            event_dims=event_dims,
            **kwargs,
            _parameters=_parameters,
        )


class IndependentLaplace(WrappedTrainableDistribution):
    """
    A trainable distribution that wraps a D.Independent(D.Laplace) distribution
    """

    def __init__(self, loc=None, scale=None, _parameters=None, event_dims=1):
        """
        Args:
            loc : torch.Tensor or nn.Parameter or None
                The mean of the laplace distribution. If None, _parameters must be provided
            scale : torch.Tensor or nn.Parameter or None
                The scale parameter of the laplace distribution. If None, _parameters must be provided
            _parameters : callable or None
                A function that takes in the conditioning variable and returns a dictionary of parameters
                for the laplace distribution. If None, loc and scale must be provided
            event_dims : int
                The number of dimensions to be considered as the event dimensions
        """
        super().__init__()
        if (loc is None or scale is None) and _parameters is None:
            raise ValueError(
                "If either loc or scale is unspecificed, _parameters must be provided"
            )
        kwargs = {}
        if loc is not None:
            kwargs["loc"] = loc
        if scale is not None:
            kwargs["scale"] = scale
        self.trainable_distribution = IndependentTrainableDistributionAdapter(
            D.Laplace,
            event_dims=event_dims,
            **kwargs,
            _parameters=_parameters,
        )


class IndependentExponential(WrappedTrainableDistribution):
    """
    A trainable distribution that wraps a D.Independent(D.Exponential) distribution
    """

    def __init__(self, rate=None, _parameters=None, event_dims=1):
        """
        Args:
            rate : torch.Tensor or nn.Parameter or None
                The rate parameter of the exponential distribution. If None, _parameters must be provided
            _parameters : callable or None
                A function that takes in the conditioning variable and returns a dictionary of parameters
                for the exponential distribution. If None, rate must be provided
            event_dims : int
                The number of dimensions to be considered as the event dimensions
        """
        super().__init__()
        if rate is None and _parameters is None:
            raise ValueError("If rate is unspecificed, _parameters must be provided")
        kwargs = {}
        if rate is not None:
            kwargs["rate"] = rate
        self.trainable_distribution = IndependentTrainableDistributionAdapter(
            D.Exponential,
            event_dims=event_dims,
            **kwargs,
            _parameters=_parameters,
        )


class IndependentHalfNormal(WrappedTrainableDistribution):
    """
    A trainable distribution that wraps a D.Independent(D.HalfNormal) distribution
    """

    def __init__(self, scale=None, _parameters=None, event_dims=1):
        """
        Args:
            scale : torch.Tensor or nn.Parameter or None
                The scale parameter of the half normal distribution. If None, _parameters must be provided
            _parameters : callable or None
                A function that takes in the conditioning variable and returns a dictionary of parameters
                for the half normal distribution. If None, scale must be provided
            event_dims : int
                The number of dimensions to be considered as the event dimensions
        """
        super().__init__()
        if scale is None and _parameters is None:
            raise ValueError("If scale is unspecificed, _parameters must be provided")
        kwargs = {}
        if scale is not None:
            kwargs["scale"] = scale
        self.trainable_distribution = IndependentTrainableDistributionAdapter(
            D.HalfNormal,
            event_dims=event_dims,
            **kwargs,
            _parameters=_parameters,
        )


class IndependentLogNormal(WrappedTrainableDistribution):
    """
    A trainable distribution that wraps a D.Independent(D.LogNormal) distribution
    """

    def __init__(self, loc=None, scale=None, _parameters=None, event_dims=1):
        """
        Args:
            loc : torch.Tensor or nn.Parameter or None
                The mean of the log normal distribution. If None, _parameters must be provided
            scale : torch.Tensor or nn.Parameter or None
                The scale parameter of the log normal distribution. If None, _parameters must be provided
            _parameters : callable or None
                A function that takes in the conditioning variable and returns a dictionary of parameters
                for the log normal distribution. If None, loc and scale must be provided
            event_dims : int
                The number of dimensions to be considered as the event dimensions
        """
        super().__init__()
        if (loc is None or scale is None) and _parameters is None:
            raise ValueError(
                "If either loc or scale is unspecificed, _parameters must be provided"
            )
        kwargs = {}
        if loc is not None:
            kwargs["loc"] = loc
        if scale is not None:
            kwargs["scale"] = scale
        self.trainable_distribution = IndependentTrainableDistributionAdapter(
            D.LogNormal,
            event_dims=event_dims,
            **kwargs,
            _parameters=_parameters,
        )


<<<<<<< HEAD
class IndependentPoisson(WrappedTrainableDistribution):
    """
    A trainable distribution that wraps a D.Independent(D.Poisson) distribution
    """

    def __init__(self, rate=None, _parameters=None, event_dims=1):
        """
        Args:
            rate : torch.Tensor or nn.Parameter or None
                The rate parameter of the poisson distribution. If None, _parameters must be provided
            _parameters : callable or None
                A function that takes in the conditioning variable and returns a dictionary of parameters
                for the poisson distribution. If None, rate must be provided
            event_dims : int
                The number of dimensions to be considered as the event dimensions
        """
        super().__init__()
        if rate is None and _parameters is None:
            raise ValueError("If rate is unspecificed, _parameters must be provided")
        kwargs = {}
        if rate is not None:
            kwargs["rate"] = rate
        self.trainable_distribution = IndependentTrainableDistributionAdapter(
            D.Poisson,
            event_dims=event_dims,
            **kwargs,
            _parameters=_parameters,
        )
=======
# class DeltaDistribution(nn.Module):
#     def __init__(self, value):
#         self.value = value

#     def log_prob(self, obs, cond=None):
#         # TODO: write to deal with more than one rvs
#         return torch.log(self.prob(obs, cond=cond))

#     def prob(self, obs, cond=None):
#         # TODO: write to deal with more than one rvs
#         return torch.where(
#             torch.equal(obs, parse_attr(self.value, cond=cond)), 0, 1
#         ).to(obs.device)

#     def sample(self, sample_shape=torch.size([]), cond=None):


# def wrap_with_indep(distribution_class, event_dims=1):
#     """
#     Wrap the construction of the target distribution `distr_class` with
#     D.Independent. The returned function can be used as if it is
#     a constructor for an indepdenent version of the distribution
#     """

#     def indep_distr(*args, **kwargs):
#         return D.Independent(distribution_class(*args, **kwargs), event_dims)

#     return indep_distr
>>>>>>> b92ecf45
<|MERGE_RESOLUTION|>--- conflicted
+++ resolved
@@ -408,7 +408,6 @@
         )
 
 
-<<<<<<< HEAD
 class IndependentPoisson(WrappedTrainableDistribution):
     """
     A trainable distribution that wraps a D.Independent(D.Poisson) distribution
@@ -437,7 +436,8 @@
             **kwargs,
             _parameters=_parameters,
         )
-=======
+
+
 # class DeltaDistribution(nn.Module):
 #     def __init__(self, value):
 #         self.value = value
@@ -465,5 +465,4 @@
 #     def indep_distr(*args, **kwargs):
 #         return D.Independent(distribution_class(*args, **kwargs), event_dims)
 
-#     return indep_distr
->>>>>>> b92ecf45
+#     return indep_distr